--- conflicted
+++ resolved
@@ -1,10 +1,6 @@
 {
   "name": "berjaya-wms-react",
-<<<<<<< HEAD
-  "version": "6.6.0",
-=======
-  "version": "7.0.0",
->>>>>>> 678244bf
+  "version": "7.1.0",
   "description": "Berjaya Warehouse Management System - React Version with Ela AI Assistant",
   "private": true,
   "type": "module",
